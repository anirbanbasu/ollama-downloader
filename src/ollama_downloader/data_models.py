--- conflicted
+++ resolved
@@ -1,14 +1,7 @@
-<<<<<<< HEAD
 import os
 from pydantic import BaseModel, Field, DirectoryPath
-from typing import ClassVar, Optional, Tuple
+from typing import Optional, Tuple
 from pathlib import Path
-
-from ollama_downloader.common import logger
-=======
-from pydantic import BaseModel, Field
-from typing import Optional, Tuple
->>>>>>> 42b147ad
 
 
 class OllamaServer(BaseModel):
