--- conflicted
+++ resolved
@@ -22,11 +22,7 @@
       - id: detect-private-key
   - repo: https://github.com/astral-sh/ruff-pre-commit
     # Ruff version.
-<<<<<<< HEAD
-    rev: v0.14.7
-=======
     rev: v0.14.8
->>>>>>> 48416a39
     hooks:
       # Run the linter.
       - id: ruff-check
@@ -36,12 +32,7 @@
       - id: ruff-format
         args: [--respect-gitignore]
         exclude: ".*uv.lock|.*_static"
-<<<<<<< HEAD
-  - repo: https://github.com/pre-commit/mirrors-mypy
-    rev: v1.19.0
-=======
   - repo: local
->>>>>>> 48416a39
     hooks:
     - id: ty
       name: typecheck
